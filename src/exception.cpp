--- conflicted
+++ resolved
@@ -19,21 +19,12 @@
 
 const char * matcherexception::what() const throw() {
 	static std::string errmsg;
-<<<<<<< HEAD
 	switch (type_) {
 	case type::ATTRIB_UNAVAIL:
-		errmsg = utils::strprintf(_("attribute `%s' is not available."), addinfo.c_str());
+		errmsg = strprintf::fmt(_("attribute `%s' is not available."), addinfo);
 		break;
 	case type::INVALID_REGEX:
-		errmsg = utils::strprintf(_("regular expression '%s' is invalid: %s"), addinfo.c_str(), addinfo2.c_str());
-=======
-	switch (type) {
-	case ATTRIB_UNAVAIL:
-		errmsg = strprintf::fmt(_("attribute `%s' is not available."), addinfo);
-		break;
-	case INVALID_REGEX:
 		errmsg = strprintf::fmt(_("regular expression '%s' is invalid: %s"), addinfo, addinfo2);
->>>>>>> e4f13427
 		break;
 	}
 	return errmsg.c_str();
