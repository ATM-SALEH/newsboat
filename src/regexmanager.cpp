--- conflicted
+++ resolved
@@ -76,25 +76,15 @@
 			}
 		}
 		if (location != "all") {
-<<<<<<< HEAD
 			LOG(level::DEBUG, "regexmanager::handle_action: adding rx = %s colorstr = %s to location %s",
-			    params[1].c_str(), colorstr.c_str(), location.c_str());
-=======
-			LOG(LOG_DEBUG, "regexmanager::handle_action: adding rx = %s colorstr = %s to location %s",
 			    params[1], colorstr, location);
->>>>>>> e4f13427
 			locations[location].first.push_back(rx);
 			locations[location].second.push_back(colorstr);
 		} else {
 			delete rx;
 			for (auto& location : locations) {
-<<<<<<< HEAD
 				LOG(level::DEBUG, "regexmanager::handle_action: adding rx = %s colorstr = %s to location %s",
-				    params[1].c_str(), colorstr.c_str(), location.first.c_str());
-=======
-				LOG(LOG_DEBUG, "regexmanager::handle_action: adding rx = %s colorstr = %s to location %s",
 				    params[1], colorstr, location.first);
->>>>>>> e4f13427
 				rx = new regex_t;
 				// we need to create a new one for each push_back, otherwise we'd have double frees.
 				regcomp(rx, params[1].c_str(), REG_EXTENDED | REG_ICASE);
@@ -202,18 +192,9 @@
 		unsigned int offset = 0;
 		int err = regexec(regex, str.c_str(), 1, &pmatch, 0);
 		while (err == 0) {
-<<<<<<< HEAD
-			// LOG(level::DEBUG, "regexmanager::quote_and_highlight: matched %s rm_so = %u rm_eo = %u", str.c_str() + offset, pmatch.rm_so, pmatch.rm_eo);
-			std::string marker = utils::strprintf("<%u>", i);
-			str.insert(offset + pmatch.rm_eo, std::string("</>") + initial_marker);
-			// LOG(level::DEBUG, "after first insert: %s", str.c_str());
-			str.insert(offset + pmatch.rm_so, marker);
-			// LOG(level::DEBUG, "after second insert: %s", str.c_str());
-=======
 			std::string marker = strprintf::fmt("<%u>", i);
 			str.insert(offset + pmatch.rm_eo, std::string("</>") + initial_marker);
 			str.insert(offset + pmatch.rm_so, marker);
->>>>>>> e4f13427
 			offset += pmatch.rm_eo + marker.length() + strlen("</>") + initial_marker.length();
 			err = regexec(regex, str.c_str() + offset, 1, &pmatch, 0);
 		}
