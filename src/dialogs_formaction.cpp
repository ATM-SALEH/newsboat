--- conflicted
+++ resolved
@@ -31,13 +31,8 @@
 
 		unsigned int i = 1;
 		for (auto fa : v->get_formaction_names()) {
-<<<<<<< HEAD
 			LOG(level::DEBUG, "dialogs_formaction::prepare: p1 = %p p2 = %p", v->get_formaction(fa.first).get(), get_parent_formaction().get());
-			listfmt.add_line(utils::strprintf("%4u %s %s", i, (v->get_formaction(fa.first).get() == get_parent_formaction().get()) ? "*" : " ", fa.second.c_str()), fa.first);
-=======
-			LOG(LOG_DEBUG, "dialogs_formaction::prepare: p1 = %p p2 = %p", v->get_formaction(fa.first).get(), get_parent_formaction().get());
 			listfmt.add_line(strprintf::fmt("%4u %s %s", i, (v->get_formaction(fa.first).get() == get_parent_formaction().get()) ? "*" : " ", fa.second), fa.first);
->>>>>>> e4f13427
 			i++;
 		}
 
