--- conflicted
+++ resolved
@@ -35,13 +35,9 @@
 		switch(value) {
 			case LineType::wrappable:
 				return "wrappable";
-<<<<<<< HEAD
-			case softwrappable:
+			case LineType::softwrappable:
 				return "softwrappable";
-			case nonwrappable:
-=======
 			case LineType::nonwrappable:
->>>>>>> 16cb191d
 				return "nonwrappable";
 			case LineType::hr:
 				return "hr";
@@ -80,17 +76,10 @@
 
 		REQUIRE(lines.size() == 4);
 
-<<<<<<< HEAD
-		REQUIRE(lines[0] == p(wrappable, "<u>slashdot</>[1]"));
-		REQUIRE(lines[1] == p(wrappable, ""));
-		REQUIRE(lines[2] == p(wrappable, "Links: "));
-		REQUIRE(lines[3] == p(softwrappable, "[1]: http://slashdot.org/ (link)"));
-=======
 		REQUIRE(lines[0] == p(LineType::wrappable, "<u>slashdot</>[1]"));
 		REQUIRE(lines[1] == p(LineType::wrappable, ""));
 		REQUIRE(lines[2] == p(LineType::wrappable, "Links: "));
-		REQUIRE(lines[3] == p(LineType::nonwrappable, "[1]: http://slashdot.org/ (link)"));
->>>>>>> 16cb191d
+		REQUIRE(lines[3] == p(LineType::softwrappable, "[1]: http://slashdot.org/ (link)"));
 
 		REQUIRE(links[0].first == "http://slashdot.org/");
 		REQUIRE(links[0].second == link_type::HREF);
@@ -273,17 +262,10 @@
 
 	REQUIRE_NOTHROW(r.render(input, lines, links, url));
 	REQUIRE(lines.size() == 4);
-<<<<<<< HEAD
-	REQUIRE(lines[0] == p(wrappable, "[embedded flash: 1]"));
-	REQUIRE(lines[1] == p(wrappable, ""));
-	REQUIRE(lines[2] == p(wrappable, "Links: "));
-	REQUIRE(lines[3] == p(softwrappable, "[1]: http://example.com/game.swf (embedded flash)"));
-=======
 	REQUIRE(lines[0] == p(LineType::wrappable, "[embedded flash: 1]"));
 	REQUIRE(lines[1] == p(LineType::wrappable, ""));
 	REQUIRE(lines[2] == p(LineType::wrappable, "Links: "));
-	REQUIRE(lines[3] == p(LineType::nonwrappable, "[1]: http://example.com/game.swf (embedded flash)"));
->>>>>>> 16cb191d
+	REQUIRE(lines[3] == p(LineType::softwrappable, "[1]: http://example.com/game.swf (embedded flash)"));
 	REQUIRE(links.size() == 1);
 	REQUIRE(links[0].first == "http://example.com/game.swf");
 	REQUIRE(links[0].second == link_type::EMBED);
@@ -341,13 +323,8 @@
 
 	REQUIRE_NOTHROW(r.render(input, lines, links, url));
 	REQUIRE(lines.size() == 2);
-<<<<<<< HEAD
-	REQUIRE(lines[0] == p(softwrappable, "oh cool"));
-	REQUIRE(lines[1] == p(softwrappable, "  check this\tstuff  out!"));
-=======
-	REQUIRE(lines[0] == p(LineType::nonwrappable, "oh cool"));
-	REQUIRE(lines[1] == p(LineType::nonwrappable, "  check this\tstuff  out!"));
->>>>>>> 16cb191d
+	REQUIRE(lines[0] == p(LineType::softwrappable, "oh cool"));
+	REQUIRE(lines[1] == p(LineType::softwrappable, "  check this\tstuff  out!"));
 	REQUIRE(links.size() == 0);
 }
 
@@ -364,11 +341,7 @@
 
 	REQUIRE_NOTHROW(r.render(input, lines, links, url));
 	REQUIRE(lines.size() == 1);
-<<<<<<< HEAD
-	REQUIRE(lines[0] == p(softwrappable, "<b>bold text</><u>underlined text</>"));
-=======
-	REQUIRE(lines[0] == p(LineType::nonwrappable, "<b>bold text</><u>underlined text</>"));
->>>>>>> 16cb191d
+	REQUIRE(lines[0] == p(LineType::softwrappable, "<b>bold text</><u>underlined text</>"));
 	REQUIRE(links.size() == 0);
 }
 
@@ -382,17 +355,10 @@
 
 	REQUIRE_NOTHROW(r.render(input, lines, links, url));
 	REQUIRE(lines.size() == 4);
-<<<<<<< HEAD
-	REQUIRE(lines[0] == p(wrappable, "[image 1]"));
-	REQUIRE(lines[1] == p(wrappable, ""));
-	REQUIRE(lines[2] == p(wrappable, "Links: "));
-	REQUIRE(lines[3] == p(softwrappable, "[1]: http://example.com/image.png (image)"));
-=======
 	REQUIRE(lines[0] == p(LineType::wrappable, "[image 1]"));
 	REQUIRE(lines[1] == p(LineType::wrappable, ""));
 	REQUIRE(lines[2] == p(LineType::wrappable, "Links: "));
-	REQUIRE(lines[3] == p(LineType::nonwrappable, "[1]: http://example.com/image.png (image)"));
->>>>>>> 16cb191d
+	REQUIRE(lines[3] == p(LineType::softwrappable, "[1]: http://example.com/image.png (image)"));
 	REQUIRE(links.size() == 1);
 	REQUIRE(links[0].first == "http://example.com/image.png");
 	REQUIRE(links[0].second == link_type::IMG);
@@ -422,17 +388,10 @@
 
 	REQUIRE_NOTHROW(r.render(input, lines, links, url));
 	REQUIRE(lines.size() == 4);
-<<<<<<< HEAD
-	REQUIRE(lines[0] == p(wrappable, "[image 1: Just a test image]"));
-	REQUIRE(lines[1] == p(wrappable, ""));
-	REQUIRE(lines[2] == p(wrappable, "Links: "));
-	REQUIRE(lines[3] == p(softwrappable, "[1]: http://example.com/image.png (image)"));
-=======
 	REQUIRE(lines[0] == p(LineType::wrappable, "[image 1: Just a test image]"));
 	REQUIRE(lines[1] == p(LineType::wrappable, ""));
 	REQUIRE(lines[2] == p(LineType::wrappable, "Links: "));
-	REQUIRE(lines[3] == p(LineType::nonwrappable, "[1]: http://example.com/image.png (image)"));
->>>>>>> 16cb191d
+	REQUIRE(lines[3] == p(LineType::softwrappable, "[1]: http://example.com/image.png (image)"));
 	REQUIRE(links.size() == 1);
 	REQUIRE(links[0].first == "http://example.com/image.png");
 	REQUIRE(links[0].second == link_type::IMG);
@@ -450,17 +409,10 @@
 
 	REQUIRE_NOTHROW(r.render(input, lines, links, url));
 	REQUIRE(lines.size() == 4);
-<<<<<<< HEAD
-	REQUIRE(lines[0] == p(wrappable, "[image 1]"));
-	REQUIRE(lines[1] == p(wrappable, ""));
-	REQUIRE(lines[2] == p(wrappable, "Links: "));
-	REQUIRE(lines[3] == p(softwrappable, "[1]: inline image (image)"));
-=======
 	REQUIRE(lines[0] == p(LineType::wrappable, "[image 1]"));
 	REQUIRE(lines[1] == p(LineType::wrappable, ""));
 	REQUIRE(lines[2] == p(LineType::wrappable, "Links: "));
-	REQUIRE(lines[3] == p(LineType::nonwrappable, "[1]: inline image (image)"));
->>>>>>> 16cb191d
+	REQUIRE(lines[3] == p(LineType::softwrappable, "[1]: inline image (image)"));
 	REQUIRE(links.size() == 1);
 	REQUIRE(links[0].first == "inline image");
 	REQUIRE(links[0].second == link_type::IMG);
@@ -850,11 +802,7 @@
 
 		REQUIRE_NOTHROW(r.render(input, lines, links, url));
 		REQUIRE(lines.size() == 1);
-<<<<<<< HEAD
-		REQUIRE(lines[0] == p(nonwrappable, "<b>header</>"));
-=======
-		REQUIRE(lines[0] == p(LineType::wrappable, "<b>header</>"));
->>>>>>> 16cb191d
+		REQUIRE(lines[0] == p(LineType::nonwrappable, "<b>header</>"));
 		REQUIRE(links.size() == 0);
 	}
 
@@ -869,11 +817,7 @@
 
 		REQUIRE_NOTHROW(r.render(input, lines, links, url));
 		REQUIRE(lines.size() == 1);
-<<<<<<< HEAD
-		REQUIRE(lines[0] == p(nonwrappable, "<b>another</> <b>header</>"));
-=======
-		REQUIRE(lines[0] == p(LineType::wrappable, "<b>another</> <b>header</>"));
->>>>>>> 16cb191d
+		REQUIRE(lines[0] == p(LineType::nonwrappable, "<b>another</> <b>header</>"));
 		REQUIRE(links.size() == 0);
 	}
 }
@@ -893,11 +837,7 @@
 
 	REQUIRE_NOTHROW(r.render(input, lines, links, url));
 	REQUIRE(lines.size() == 1);
-<<<<<<< HEAD
-	REQUIRE(lines[0] == p(nonwrappable, "hello world"));
-=======
-	REQUIRE(lines[0] == p(LineType::wrappable, "hello world"));
->>>>>>> 16cb191d
+	REQUIRE(lines[0] == p(LineType::nonwrappable, "hello world"));
 	REQUIRE(links.size() == 0);
 }
 
@@ -920,11 +860,7 @@
 
 		REQUIRE_NOTHROW(r.render(input, lines, links, url));
 		REQUIRE(lines.size() == 3);
-<<<<<<< HEAD
-		REQUIRE(lines[1] == p(nonwrappable, "|hello|world|"));
-=======
-		REQUIRE(lines[1] == p(LineType::wrappable, "|hello|world|"));
->>>>>>> 16cb191d
+		REQUIRE(lines[1] == p(LineType::nonwrappable, "|hello|world|"));
 		REQUIRE(links.size() == 0);
 		}
 	}
@@ -945,15 +881,9 @@
 
 	REQUIRE_NOTHROW(r.render(input, lines, links, url));
 	REQUIRE(lines.size() == 3);
-<<<<<<< HEAD
-	REQUIRE(lines[0] == p(nonwrappable, "+-----+-----+"));
-	REQUIRE(lines[1] == p(nonwrappable, "|hello|world|"));
-	REQUIRE(lines[2] == p(nonwrappable, "+-----+-----+"));
-=======
-	REQUIRE(lines[0] == p(LineType::wrappable, "+-----+-----+"));
-	REQUIRE(lines[1] == p(LineType::wrappable, "|hello|world|"));
-	REQUIRE(lines[2] == p(LineType::wrappable, "+-----+-----+"));
->>>>>>> 16cb191d
+	REQUIRE(lines[0] == p(LineType::nonwrappable, "+-----+-----+"));
+	REQUIRE(lines[1] == p(LineType::nonwrappable, "|hello|world|"));
+	REQUIRE(lines[2] == p(LineType::nonwrappable, "+-----+-----+"));
 	REQUIRE(links.size() == 0);
 }
 
@@ -971,15 +901,9 @@
 
 	REQUIRE_NOTHROW(r.render(input, lines, links, url));
 	REQUIRE(lines.size() == 3);
-<<<<<<< HEAD
-	REQUIRE(lines[0] == p(nonwrappable, "+-----+-----+"));
-	REQUIRE(lines[1] == p(nonwrappable, "|hello|world|"));
-	REQUIRE(lines[2] == p(nonwrappable, "+-----+-----+"));
-=======
-	REQUIRE(lines[0] == p(LineType::wrappable, "+-----+-----+"));
-	REQUIRE(lines[1] == p(LineType::wrappable, "|hello|world|"));
-	REQUIRE(lines[2] == p(LineType::wrappable, "+-----+-----+"));
->>>>>>> 16cb191d
+	REQUIRE(lines[0] == p(LineType::nonwrappable, "+-----+-----+"));
+	REQUIRE(lines[1] == p(LineType::nonwrappable, "|hello|world|"));
+	REQUIRE(lines[2] == p(LineType::nonwrappable, "+-----+-----+"));
 	REQUIRE(links.size() == 0);
 }
 
@@ -1009,23 +933,13 @@
 
 	REQUIRE_NOTHROW(r.render(input, lines, links, url));
 	REQUIRE(lines.size() == 7);
-<<<<<<< HEAD
-	REQUIRE(lines[0] == p(nonwrappable, "+---------------+-----------+"));
-	REQUIRE(lines[1] == p(nonwrappable, "|+-------+-----+|lonely cell|"));
-	REQUIRE(lines[2] == p(nonwrappable, "||hello  |world||           |"));
-	REQUIRE(lines[3] == p(nonwrappable, "|+-------+-----+|           |"));
-	REQUIRE(lines[4] == p(nonwrappable, "||another|row  ||           |"));
-	REQUIRE(lines[5] == p(nonwrappable, "|+-------+-----+|           |"));
-	REQUIRE(lines[6] == p(nonwrappable, "+---------------+-----------+"));
-=======
-	REQUIRE(lines[0] == p(LineType::wrappable, "+---------------+-----------+"));
-	REQUIRE(lines[1] == p(LineType::wrappable, "|+-------+-----+|lonely cell|"));
-	REQUIRE(lines[2] == p(LineType::wrappable, "||hello  |world||           |"));
-	REQUIRE(lines[3] == p(LineType::wrappable, "|+-------+-----+|           |"));
-	REQUIRE(lines[4] == p(LineType::wrappable, "||another|row  ||           |"));
-	REQUIRE(lines[5] == p(LineType::wrappable, "|+-------+-----+|           |"));
-	REQUIRE(lines[6] == p(LineType::wrappable, "+---------------+-----------+"));
->>>>>>> 16cb191d
+	REQUIRE(lines[0] == p(LineType::nonwrappable, "+---------------+-----------+"));
+	REQUIRE(lines[1] == p(LineType::nonwrappable, "|+-------+-----+|lonely cell|"));
+	REQUIRE(lines[2] == p(LineType::nonwrappable, "||hello  |world||           |"));
+	REQUIRE(lines[3] == p(LineType::nonwrappable, "|+-------+-----+|           |"));
+	REQUIRE(lines[4] == p(LineType::nonwrappable, "||another|row  ||           |"));
+	REQUIRE(lines[5] == p(LineType::nonwrappable, "|+-------+-----+|           |"));
+	REQUIRE(lines[6] == p(LineType::nonwrappable, "+---------------+-----------+"));
 
 	REQUIRE(links.size() == 0);
 }
@@ -1044,15 +958,9 @@
 
 	REQUIRE_NOTHROW(r.render(input, lines, links, url));
 	REQUIRE(lines.size() == 3);
-<<<<<<< HEAD
-	REQUIRE(lines[0] == p(nonwrappable, "+-----+-----+"));
-	REQUIRE(lines[1] == p(nonwrappable, "|hello|world|"));
-	REQUIRE(lines[2] == p(nonwrappable, "+-----+-----+"));
-=======
-	REQUIRE(lines[0] == p(LineType::wrappable, "+-----+-----+"));
-	REQUIRE(lines[1] == p(LineType::wrappable, "|hello|world|"));
-	REQUIRE(lines[2] == p(LineType::wrappable, "+-----+-----+"));
->>>>>>> 16cb191d
+	REQUIRE(lines[0] == p(LineType::nonwrappable, "+-----+-----+"));
+	REQUIRE(lines[1] == p(LineType::nonwrappable, "|hello|world|"));
+	REQUIRE(lines[2] == p(LineType::nonwrappable, "+-----+-----+"));
 	REQUIRE(links.size() == 0);
 }
 
@@ -1069,19 +977,11 @@
 
 	REQUIRE_NOTHROW(r.render(input, lines, links, url));
 	REQUIRE(lines.size() == 5);
-<<<<<<< HEAD
-	REQUIRE(lines[0] == p(nonwrappable, "+-----+"));
-	REQUIRE(lines[1] == p(nonwrappable, "|hello|"));
-	REQUIRE(lines[2] == p(nonwrappable, "+-----+"));
-	REQUIRE(lines[3] == p(nonwrappable, "|world|"));
-	REQUIRE(lines[4] == p(nonwrappable, "+-----+"));
-=======
-	REQUIRE(lines[0] == p(LineType::wrappable, "+-----+"));
-	REQUIRE(lines[1] == p(LineType::wrappable, "|hello|"));
-	REQUIRE(lines[2] == p(LineType::wrappable, "+-----+"));
-	REQUIRE(lines[3] == p(LineType::wrappable, "|world|"));
-	REQUIRE(lines[4] == p(LineType::wrappable, "+-----+"));
->>>>>>> 16cb191d
+	REQUIRE(lines[0] == p(LineType::nonwrappable, "+-----+"));
+	REQUIRE(lines[1] == p(LineType::nonwrappable, "|hello|"));
+	REQUIRE(lines[2] == p(LineType::nonwrappable, "+-----+"));
+	REQUIRE(lines[3] == p(LineType::nonwrappable, "|world|"));
+	REQUIRE(lines[4] == p(LineType::nonwrappable, "+-----+"));
 	REQUIRE(links.size() == 0);
 }
 
@@ -1099,15 +999,9 @@
 
 	REQUIRE_NOTHROW(r.render(input, lines, links, url));
 	REQUIRE(lines.size() == 3);
-<<<<<<< HEAD
-	REQUIRE(lines[0] == p(nonwrappable, "+-----------+"));
-	REQUIRE(lines[1] == p(nonwrappable, "|hello world|"));
-	REQUIRE(lines[2] == p(nonwrappable, "+-----------+"));
-=======
-	REQUIRE(lines[0] == p(LineType::wrappable, "+-----------+"));
-	REQUIRE(lines[1] == p(LineType::wrappable, "|hello world|"));
-	REQUIRE(lines[2] == p(LineType::wrappable, "+-----------+"));
->>>>>>> 16cb191d
+	REQUIRE(lines[0] == p(LineType::nonwrappable, "+-----------+"));
+	REQUIRE(lines[1] == p(LineType::nonwrappable, "|hello world|"));
+	REQUIRE(lines[2] == p(LineType::nonwrappable, "+-----------+"));
 	REQUIRE(links.size() == 0);
 }
 
